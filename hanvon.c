--- conflicted
+++ resolved
@@ -3,11 +3,9 @@
 #include <linux/module.h>
 #include <linux/init.h>
 #include <linux/usb/input.h>
-
-<<<<<<< HEAD
-=======
+#include <asm/unaligned.h>
+
 #define DRIVER_VERSION "0.5"
->>>>>>> d73afa65
 #define DRIVER_AUTHOR "Ondra Havel <ondra.havel@gmail.com>"
 #define DRIVER_DESC "USB Hanvon tablet driver"
 #define DRIVER_LICENSE "GPL"
@@ -17,34 +15,24 @@
 MODULE_LICENSE(DRIVER_LICENSE);
 
 #define USB_VENDOR_ID_HANVON	0x0b57
-<<<<<<< HEAD
-#define USB_AM_PACKET_LEN	10
-
-#define USB_PRODUCT_ID_AM0605	0x8503
-=======
 #define USB_PRODUCT_ID_AM3M		0x8528
->>>>>>> d73afa65
 #define USB_PRODUCT_ID_AM0806	0x8502
 #define USB_PRODUCT_ID_AM0605	0x8503
 #define USB_PRODUCT_ID_AM1107	0x8505
 #define USB_PRODUCT_ID_AM1209	0x8501
 #define USB_PRODUCT_ID_RL0604	0x851f
-<<<<<<< HEAD
-#define USB_PRODUCT_ID_GP0605A	0x803a
-=======
 #define USB_PRODUCT_ID_RL0504	0x851d
 #define USB_PRODUCT_ID_GP0806	0x8039
 #define USB_PRODUCT_ID_GP0806B	0x8511
+#define USB_PRODUCT_ID_GP0605	0x8512
+#define USB_PRODUCT_ID_GP0605A  0x803a
 #define USB_PRODUCT_ID_GP0504	0x8037
 #define USB_PRODUCT_ID_NXS1513	0x8030
 
 #define USB_AM_PACKET_LEN	10
->>>>>>> d73afa65
-
-/* reported on all AMs */
-static int lbuttons[] = {BTN_0, BTN_1, BTN_2, BTN_3};
-/* reported on AM1107+ */
-static int rbuttons[] = {BTN_4, BTN_5, BTN_6, BTN_7};
+
+static int lbuttons[]={BTN_0,BTN_1,BTN_2,BTN_3};	/* reported on all AMs */
+static int rbuttons[]={BTN_4,BTN_5,BTN_6,BTN_7};	/* reported on AM1107+ */
 
 #define AM_WHEEL_THRESHOLD	4
 
@@ -64,20 +52,18 @@
 	char phys[32];
 };
 
-static void report_buttons(struct hanvon *hanvon,
-		int buttons[], unsigned char dta)
+static void report_buttons(struct hanvon *hanvon, int buttons[],unsigned char dta)
 {
 	struct input_dev *dev = hanvon->dev;
 
-	if ((dta & 0xf0) == 0xa0) {
+	if((dta & 0xf0) == 0xa0) {
 		input_report_key(dev, buttons[1], dta & 0x02);
 		input_report_key(dev, buttons[2], dta & 0x04);
 		input_report_key(dev, buttons[3], dta & 0x08);
 	} else {
-		if (dta <= 0x3f) {	/* slider area active */
+		if(dta <= 0x3f) {	/* slider area active */
 			int diff = dta - hanvon->old_wheel_pos;
-			/* detect new/continue old move */
-			if (abs(diff) < AM_WHEEL_THRESHOLD)
+			if(abs(diff) < AM_WHEEL_THRESHOLD)
 				input_report_rel(dev, REL_WHEEL, diff);
 
 			hanvon->old_wheel_pos = dta;
@@ -90,30 +76,23 @@
 	struct hanvon *hanvon = urb->context;
 	unsigned char *data = hanvon->data;
 	struct input_dev *dev = hanvon->dev;
-	int ret;
+	int retval;
 
 	switch (urb->status) {
-	case 0:
-		/* success */
-		break;
-	case -ECONNRESET:
-	case -ENOENT:
-	case -ESHUTDOWN:
-		/* this urb is terminated, clean up */
-		return;
-	default:
-		goto exit;
-	}
-
-<<<<<<< HEAD
-	switch (data[0]) {
-	case 0x01:	/* button press */
-		if (data[1] == 0x55)	/* left side */
-			report_buttons(hanvon, lbuttons, data[2]);
-
-		if (data[3] == 0xaa)	/* right side (am1107, am1209) */
-			report_buttons(hanvon, rbuttons, data[4]);
-=======
+		case 0:
+			/* success */
+			break;
+		case -ECONNRESET:
+		case -ENOENT:
+		case -ESHUTDOWN:
+			/* this urb is terminated, clean up */
+			printk("%s - urb shutting down with status: %d", __func__, urb->status);
+			return;
+		default:
+			printk("%s - nonzero urb status received: %d", __func__, urb->status);
+			goto exit;
+	}
+
 	switch(data[0]) {
 		case 0x01:	/* button press */
 			if(data[1]==0x55)	/* left side */
@@ -135,40 +114,15 @@
 		input_report_key(dev, BTN_LEFT, data[1] & 0x1);
 		input_report_key(dev, BTN_RIGHT, data[1] & 0x2);		/* stylus button pressed (right click) */
 		input_report_key(dev, lbuttons[0], data[1] & 0x20);
->>>>>>> d73afa65
 		break;
-	case 0x02:	/* position change */
-		if ((data[1] & 0xf0) != 0) {
-			input_report_abs(dev, ABS_X,
-					be16_to_cpup((__be16 *)&data[2]));
-			input_report_abs(dev, ABS_Y,
-					be16_to_cpup((__be16 *)&data[4]));
-			input_report_abs(dev, ABS_TILT_X, data[7] & 0x3f);
-			input_report_abs(dev, ABS_TILT_Y, data[8]);
-			input_report_abs(dev, ABS_PRESSURE,
-					be16_to_cpup((__be16 *)&data[6])>>6);
-		}
-
-	input_report_key(dev, BTN_LEFT, data[1] & 0x1);
-	/* stylus button pressed (right click) */
-	input_report_key(dev, BTN_RIGHT, data[1] & 0x2);
-	input_report_key(dev, lbuttons[0], data[1] & 0x20);
-	break;
 	}
 
 	input_sync(dev);
 
 exit:
-<<<<<<< HEAD
-	ret = usb_submit_urb(urb, GFP_ATOMIC);
-	if (ret)
-		err("%s - usb_submit_urb failed with result %d",
-				__func__, ret);
-=======
 	retval = usb_submit_urb (urb, GFP_ATOMIC);
 	if (retval)
-		dbg("%s - usb_submit_urb failed with result %d", __func__, retval);
->>>>>>> d73afa65
+		printk("%s - usb_submit_urb failed with result %d", __func__, retval);
 }
 
 static struct usb_device_id hanvon_ids[] = {
@@ -178,15 +132,13 @@
 	{ USB_DEVICE(USB_VENDOR_ID_HANVON, USB_PRODUCT_ID_AM0806) },
 	{ USB_DEVICE(USB_VENDOR_ID_HANVON, USB_PRODUCT_ID_AM0605) },
 	{ USB_DEVICE(USB_VENDOR_ID_HANVON, USB_PRODUCT_ID_RL0604) },
-<<<<<<< HEAD
-	{ USB_DEVICE(USB_VENDOR_ID_HANVON, USB_PRODUCT_ID_GP0605A) },
-=======
 	{ USB_DEVICE(USB_VENDOR_ID_HANVON, USB_PRODUCT_ID_RL0504) },
 	{ USB_DEVICE(USB_VENDOR_ID_HANVON, USB_PRODUCT_ID_GP0806) },
 	{ USB_DEVICE(USB_VENDOR_ID_HANVON, USB_PRODUCT_ID_GP0806B) },
+	{ USB_DEVICE(USB_VENDOR_ID_HANVON, USB_PRODUCT_ID_GP0605) },
+	{ USB_DEVICE(USB_VENDOR_ID_HANVON, USB_PRODUCT_ID_GP0605A) },
 	{ USB_DEVICE(USB_VENDOR_ID_HANVON, USB_PRODUCT_ID_GP0504) },
  	{ USB_DEVICE(USB_VENDOR_ID_HANVON, USB_PRODUCT_ID_NXS1513) },
->>>>>>> d73afa65
 	{ }
 };
 
@@ -211,8 +163,7 @@
 	usb_kill_urb(hanvon->irq);
 }
 
-static int hanvon_probe(struct usb_interface *intf,
-		const struct usb_device_id *id)
+static int hanvon_probe(struct usb_interface *intf, const struct usb_device_id *id)
 {
 	struct usb_device *dev = interface_to_usbdev(intf);
 	struct usb_endpoint_descriptor *endpoint;
@@ -225,8 +176,7 @@
 	if (!hanvon || !input_dev)
 		goto fail1;
 
-	hanvon->data = usb_alloc_coherent(dev,
-			USB_AM_PACKET_LEN, GFP_KERNEL, &hanvon->data_dma);
+	hanvon->data = (unsigned char *)usb_alloc_coherent(dev, USB_AM_PACKET_LEN, GFP_KERNEL, &hanvon->data_dma);
 	if (!hanvon->data)
 		goto fail1;
 
@@ -250,26 +200,19 @@
 	input_dev->open = hanvon_open;
 	input_dev->close = hanvon_close;
 
-	__set_bit(EV_KEY, input_dev->evbit);
-	__set_bit(EV_ABS, input_dev->evbit);
-	__set_bit(EV_REL, input_dev->evbit);
-	__set_bit(BTN_TOOL_PEN, input_dev->keybit);
-	__set_bit(BTN_TOUCH, input_dev->keybit);
-	__set_bit(BTN_LEFT, input_dev->keybit);
-	__set_bit(BTN_RIGHT, input_dev->keybit);
-	for (i = 0; i < sizeof(lbuttons) / sizeof(lbuttons[0]); i++)
+	input_dev->evbit[0] |= BIT_MASK(EV_KEY) | BIT_MASK(EV_ABS) | BIT_MASK(EV_REL);
+	input_dev->keybit[BIT_WORD(BTN_DIGI)] |= BIT_MASK(BTN_TOOL_PEN) | BIT_MASK(BTN_TOUCH);
+	input_dev->keybit[BIT_WORD(BTN_LEFT)] |= BIT_MASK(BTN_LEFT) | BIT_MASK(BTN_RIGHT);
+	for(i=0;i<sizeof(lbuttons)/sizeof(lbuttons[0]);i++)
 		__set_bit(lbuttons[i], input_dev->keybit);
-	for (i = 0; i < sizeof(rbuttons) / sizeof(rbuttons[0]); i++)
+	for(i=0;i<sizeof(rbuttons)/sizeof(rbuttons[0]);i++)
 		__set_bit(rbuttons[i], input_dev->keybit);
 
 	input_set_abs_params(input_dev, ABS_X, 0, AM_MAX_ABS_X, 4, 0);
 	input_set_abs_params(input_dev, ABS_Y, 0, AM_MAX_ABS_Y, 4, 0);
-	input_set_abs_params(input_dev, ABS_TILT_X,
-			0, AM_MAX_TILT_X, 0, 0);
-	input_set_abs_params(input_dev, ABS_TILT_Y,
-			0, AM_MAX_TILT_Y, 0, 0);
-	input_set_abs_params(input_dev, ABS_PRESSURE,
-			0, AM_MAX_PRESSURE, 0, 0);
+	input_set_abs_params(input_dev, ABS_TILT_X, 0, AM_MAX_TILT_X, 0, 0);
+	input_set_abs_params(input_dev, ABS_TILT_Y, 0, AM_MAX_TILT_Y, 0, 0);
+	input_set_abs_params(input_dev, ABS_PRESSURE, 0, AM_MAX_PRESSURE, 0, 0);
 	input_set_capability(input_dev, EV_REL, REL_WHEEL);
 
 	endpoint = &intf->cur_altsetting->endpoint[0].desc;
@@ -281,17 +224,15 @@
 	hanvon->irq->transfer_dma = hanvon->data_dma;
 	hanvon->irq->transfer_flags |= URB_NO_TRANSFER_DMA_MAP;
 
-	usb_set_intfdata(intf, hanvon);
-
 	error = input_register_device(hanvon->dev);
 	if (error)
 		goto fail3;
 
+	usb_set_intfdata(intf, hanvon);
 	return 0;
 
 fail3:	usb_free_urb(hanvon->irq);
-fail2:	usb_free_coherent(dev, USB_AM_PACKET_LEN,
-				hanvon->data, hanvon->data_dma);
+fail2:	usb_free_coherent(dev, USB_AM_PACKET_LEN, hanvon->data, hanvon->data_dma);
 fail1:	input_free_device(input_dev);
 	kfree(hanvon);
 	return error;
@@ -301,12 +242,14 @@
 {
 	struct hanvon *hanvon = usb_get_intfdata(intf);
 
-	input_unregister_device(hanvon->dev);
-	usb_free_urb(hanvon->irq);
-	usb_free_coherent(interface_to_usbdev(intf),
-			USB_AM_PACKET_LEN, hanvon->data, hanvon->data_dma);
-	kfree(hanvon);
 	usb_set_intfdata(intf, NULL);
+	if (hanvon) {
+		usb_kill_urb(hanvon->irq);
+		input_unregister_device(hanvon->dev);
+		usb_free_urb(hanvon->irq);
+		usb_free_coherent(interface_to_usbdev(intf), USB_AM_PACKET_LEN, hanvon->data, hanvon->data_dma);
+		kfree(hanvon);
+	}
 }
 
 static struct usb_driver hanvon_driver = {
@@ -316,4 +259,22 @@
 	.id_table =	hanvon_ids,
 };
 
-module_usb_driver(hanvon_driver);+static int __init hanvon_init(void)
+{
+	int rv;
+
+	if((rv = usb_register(&hanvon_driver)) != 0)
+		return rv;
+
+	printk(DRIVER_DESC " " DRIVER_VERSION "\n");
+
+	return 0;
+}
+
+static void __exit hanvon_exit(void)
+{
+	usb_deregister(&hanvon_driver);
+}
+
+module_init(hanvon_init);
+module_exit(hanvon_exit);